import itertools
import datetime
import pytz
from collections import defaultdict
from sqlalchemy import func, tuple_, or_, and_
from vardb.datamodel import sample, workflow, assessment, allele, genotype, gene, user as model_user

from api import schemas, ApiError
from api.v1.resource import LogRequestResource
from api.util import queries
from api.util.util import authenticate
from api.util.allelefilter import AlleleFilter
from api.util.alleledataloader import AlleleDataLoader

from api.config import config


def load_genepanel_alleles(session, gp_allele_ids, filter_alleles=False):
    """
    Loads in allele data from AlleleDataLoader for all allele ids given by input structure:

    gp_allele_ids = {
        ('HBOC', 'v01'): [1, 2, 3, ...],
        ('HBOCutv', 'v01'): [1, 2, 3, ...],
    }

    Returns [
        {
            'genepanel': {...genepanel data...},
            'allele': {...allele data...},
            'oldest_analysis': '<dateisoformat>',
            'interpretations': [{...interpretation_data...}, ...]
        },
        ...
    ]
    """

    # Filter out alleles
    if filter_alleles:
        af = AlleleFilter(session, config)
        gp_nonfiltered_alleles = af.filter_alleles(gp_allele_ids)
        final_gp_allele_ids = {k: v['allele_ids'] for k, v in gp_nonfiltered_alleles.iteritems()}
    else:
        final_gp_allele_ids = gp_allele_ids

    all_allele_ids = list(itertools.chain.from_iterable(final_gp_allele_ids.values()))

    # Preload all alleles
    all_alleles = session.query(allele.Allele).filter(
        allele.Allele.id.in_(all_allele_ids)
    ).all()

    # Preload oldest analysis for each allele, to get the oldest datetime
    # for the analysis awaiting this allele's classification
    allele_ids_deposit_date = session.query(allele.Allele.id, func.min(sample.Analysis.deposit_date)).join(
        genotype.Genotype.alleles,
        sample.Sample,
        sample.Analysis
    ).filter(
        allele.Allele.id.in_(all_allele_ids)
    ).group_by(allele.Allele.id).all()
    allele_ids_deposit_date = {k: v for k, v in allele_ids_deposit_date}

    # Preload highest priority analysis for each allele
    allele_ids_priority = session.query(allele.Allele.id, func.max(sample.Analysis.priority)).join(
        genotype.Genotype.alleles,
        sample.Sample,
        sample.Analysis
    ).filter(
        allele.Allele.id.in_(all_allele_ids)
    ).group_by(allele.Allele.id).all()
    allele_ids_priority = {k: v for k, v in allele_ids_priority}

    # Preload interpretations for each allele
    allele_ids_interpretations = session.query(workflow.AlleleInterpretation).filter(
        workflow.AlleleInterpretation.allele_id.in_(all_allele_ids)
    ).all()

    # Preload genepanels
    genepanels = session.query(gene.Genepanel).filter(
        tuple_(gene.Genepanel.name, gene.Genepanel.version).in_(gp_allele_ids.keys())
    ).all()

    # Set structures/loaders
    final_alleles = list()
    adl = AlleleDataLoader(session)
    alleleinterpretation_schema = schemas.AlleleInterpretationOverviewSchema()

    # Create output data
    for gp_key, allele_ids in final_gp_allele_ids.iteritems():  # ('HBOC', 'v01'), [1, 2, 3, ...]

        genepanel = next(g for g in genepanels if g.name == gp_key[0] and g.version == gp_key[1])
        gp_alleles = [a for a in all_alleles if a.id in allele_ids]

        loaded_genepanel_alleles = adl.from_objs(
            gp_alleles,
            genepanel=genepanel,
            include_allele_assessment=True,  # Needed for correct filtering
            include_custom_annotation=False,  # Rest is extra data not needed for our use cases here
            include_reference_assessments=False,
            include_allele_report=False
        )

        for a in loaded_genepanel_alleles:
            interpretations = [i for i in allele_ids_interpretations if i.allele_id == a['id']]
            final_alleles.append({
                'genepanel': {'name': genepanel.name, 'version': genepanel.version},
                'allele': a,
                'oldest_analysis': allele_ids_deposit_date.get(a['id'], datetime.datetime.now(pytz.utc)).isoformat(),
                'highest_analysis_priority': allele_ids_priority.get(a['id'], 1),  # If there's no analysis connected, set to normal priority
                'interpretations': alleleinterpretation_schema.dump(interpretations, many=True).data
            })

    return final_alleles


class OverviewAlleleResource(LogRequestResource):
    def get_alleles_no_alleleassessment_nonfinalized_analysis(self, session, user=None):
        """
        Returns a list of (allele + genepanel) that are missing alleleassessments.

        We only return alleles that:
            - Are missing valid alleleassessments (i.e not outdated if applicable)
            - Are connected to analyses that haven't been finalized.
            - Would not be part of the excluded_alleles for an analysisinterpretation,
              i.e that they are not frequency, intronic or gene filtered.

        Returns [{'genepanel': {'name': ..., 'version': ...}, 'allele': {...alleledata...}}, ...]
        """

        allele_filters = [
            allele.Allele.id.in_(queries.allele_ids_nonfinalized_analyses(session)), # Allele ids in non finalized analyses
            ~allele.Allele.id.in_(queries.allele_ids_with_valid_alleleassessments(session)) # Allele ids without valid allele assessment
        ]
        if user is not None:
            allele_filters.append(
                allele.Allele.id.in_(queries.workflow_alleles_for_genepanels(session, user.group.genepanels))
            )

        candidate_allele_ids = session.query(allele.Allele.id).filter(
            *allele_filters
        ).all()

        candidate_allele_ids = [a[0] for a in candidate_allele_ids]

        # Get a list of candidate genepanels per allele id
        allele_ids_genepanels = session.query(
            workflow.AnalysisInterpretation.genepanel_name,
            workflow.AnalysisInterpretation.genepanel_version,
            allele.Allele.id
        ).join(
            genotype.Genotype.alleles,
            sample.Sample,
            sample.Analysis
        ).filter(
            workflow.AnalysisInterpretation.analysis_id == sample.Analysis.id,
            allele.Allele.id.in_(candidate_allele_ids)
        ).all()

        # Make a dict of (gp_name, gp_version): [allele_ids], since we must process as many alleles as possible at once with AlleleDataLoader
        gp_allele_ids = defaultdict(list)
        for entry in allele_ids_genepanels:
            gp_allele_ids[(entry[0], entry[1])].append(entry[2])

        # Load and return loaded allele data
        return load_genepanel_alleles(session, gp_allele_ids, filter_alleles=True)

    def get_alleles_for_analyses_missing_interpretation(self, session, user=None):
        alleles_no_alleleassessment = self.get_alleles_no_alleleassessment_nonfinalized_analysis(session, user)

        # Only include alleles that don't already have an AlleleInterpretation
        allele_ids = [a['allele']['id'] for a in alleles_no_alleleassessment]
        allele_ids_has_interpretations = session.query(workflow.AlleleInterpretation.allele_id).filter(
            workflow.AlleleInterpretation.allele_id.in_(allele_ids)
        ).all()
        allele_ids_has_interpretations = [a[0] for a in allele_ids_has_interpretations]
        return [a for a in alleles_no_alleleassessment if a['allele']['id'] not in allele_ids_has_interpretations]

    def _get_genepanel_alleles_existing_alleleinterpretation(self, session, allele_filter, user=None):
        """
        Loads in allele data for given allele filter. Related genepanel
        for each allele is fetched from connected AlleleInterpretation.

        See load_genepanel_alleles() for more info.
        """

        # Load allele + genepanel using the connected AlleleInterpretation
        allele_ids = session.query(allele.Allele.id).filter(
            allele_filter
        ).all()

        allele_ids_genepanels = session.query(
            workflow.AlleleInterpretation.genepanel_name,
            workflow.AlleleInterpretation.genepanel_version,
            workflow.AlleleInterpretation.allele_id
        ).filter(
            workflow.AlleleInterpretation.allele_id.in_(allele_ids)
        ).all()

        # Make a dict of (gp_name, gp_version): [allele_ids],
        # for use in allele loading function
        gp_allele_ids = defaultdict(list)
        for entry in allele_ids_genepanels:
            gp_allele_ids[(entry[0], entry[1])].append(entry[2])

        return load_genepanel_alleles(session, gp_allele_ids, filter_alleles=False)  # Don't filter out for existing interpretations

    def get_alleles_ongoing(self, session, user=None):
        allele_filters = [allele.Allele.id.in_(queries.workflow_alleles_ongoing(session))]
        if user is not None:
            allele_filters.append(
                allele.Allele.id.in_(queries.workflow_alleles_for_genepanels(session, user.group.genepanels))
            )

        return self._get_genepanel_alleles_existing_alleleinterpretation(
            session,
            and_(*allele_filters)
        )

    def get_alleles_markedreview(self, session=None, user=None):
        allele_filters = [allele.Allele.id.in_(queries.workflow_alleles_marked_review(session))]
        if user is not None:
            allele_filters.append(
                allele.Allele.id.in_(queries.workflow_alleles_for_genepanels(session, user.group.genepanels))
            )

        return self._get_genepanel_alleles_existing_alleleinterpretation(
            session,
            and_(*allele_filters)
        )

    def get_alleles_finalized(self, session, user=None):
        allele_filters = [allele.Allele.id.in_(queries.workflow_alleles_finalized(session))]
        if user is not None:
            allele_filters.append(
                allele.Allele.id.in_(queries.workflow_alleles_for_genepanels(session, user.group.genepanels))
            )

        return self._get_genepanel_alleles_existing_alleleinterpretation(
            session,
            and_(*allele_filters)
        )

    def get_alleles_not_started(self, session, user=None):
        allele_filters = [allele.Allele.id.in_(queries.workflow_alleles_not_started(session))]
        if user is not None:
            allele_filters.append(
                allele.Allele.id.in_(queries.workflow_alleles_for_genepanels(session, user.group.genepanels))
            )

        return self._get_genepanel_alleles_existing_alleleinterpretation(
            session,
            and_(*allele_filters)
        )

    @authenticate()
    def get(self, session, user=None):
        return {
            'missing_alleleassessment': self.get_alleles_for_analyses_missing_interpretation(session, user)+self.get_alleles_not_started(session, user),
            'marked_review': self.get_alleles_markedreview(session, user),
            'ongoing': self.get_alleles_ongoing(session, user),
            'finalized': self.get_alleles_finalized(session, user)
        }


class OverviewAnalysisResource(LogRequestResource):

    def _categorize_allele_ids_findings(self, session, allele_ids):
        """
        Categorizes alleles based on their classification findings.
        A finding is defined from the 'include_analysis_with_findings' flag in config.

        The allele ids are divided into three categories:

        - with_findings:
            alleles that have valid alleleassessments and classification is in findings.

        - with_findings:
            alleles that have valid alleleassessments, but classification is not in findings.

        - missing_alleleassessments:
            alleles that are missing alleleassessments or the alleleassessment is outdated.

        :returns: A dict() of set()
        """
        classification_options = config['classification']['options']
        classification_findings = [o['value'] for o in classification_options if o.get('include_analysis_with_findings')]
        classification_wo_findings = [o['value'] for o in classification_options if not o.get('include_analysis_with_findings')]

        categorized_allele_ids = {

            'with_findings': session.query(assessment.AlleleAssessment.allele_id).filter(
                assessment.AlleleAssessment.allele_id.in_(allele_ids),
                assessment.AlleleAssessment.classification.in_(classification_findings),
                *queries.valid_alleleassessments_filter(session)
            ).all(),

            'without_findings': session.query(assessment.AlleleAssessment.allele_id).filter(
                assessment.AlleleAssessment.allele_id.in_(allele_ids),
                assessment.AlleleAssessment.classification.in_(classification_wo_findings),
                *queries.valid_alleleassessments_filter(session)
            ).all(),

            'missing_alleleassessments': session.query(allele.Allele.id).outerjoin(assessment.AlleleAssessment).filter(
                allele.Allele.id.in_(allele_ids),
                or_(
                    assessment.AlleleAssessment.allele_id.is_(None),  # outerjoin() gives null values when missing alleleassessment
                    ~and_(*queries.valid_alleleassessments_filter(session))  # Include cases where classification isn't valid anymore (notice inversion operator)
                ),
                # The filter below is part of the queries.valid_alleleassessments_filter above.
                # Since we negate that query, we end up including all alleleassessment that are superceeded.
                # We therefore need to explicitly exclude those here.
                assessment.AlleleAssessment.date_superceeded.is_(None)
            ).all()
        }

        # Strip out the tuples from db results and convert to set()
        categorized_allele_ids = {k: set([a[0] for a in v]) for k, v in categorized_allele_ids.iteritems()}
        return categorized_allele_ids

    def get_categorized_analyses(self, session, user=None):

        # Get all (analysis_id, allele_id) combinations for analyses that are 'Not started'.
        # We want to categorize these analyses into with_findings, without_findings and missing_alleleassessments
        # based on the state of their alleles' alleleassessments

        # First fetch all not-started analyses, with their allele_ids
        # Restrict analyses to analyses matching this user's group's genepanels
        #analysis_ids_base_query = session.query(sample.Analysis.id)
        analyses_base_query = session.query(sample.Analysis)
        analysis_ids_allele_ids_base_query = session.query(sample.Analysis.id, allele.Allele.id)

        if user is not None:
            analyses_for_genepanels = queries.workflow_analyses_for_genepanels(session, user.group.genepanels)
            analyses_base_query = analyses_base_query.filter(
                sample.Analysis.id.in_(analyses_for_genepanels)
            )
            analysis_ids_allele_ids_base_query = analysis_ids_allele_ids_base_query.filter(
                sample.Analysis.id.in_(analyses_for_genepanels)
            )

        workflow_analyses_not_started = queries.workflow_analyses_not_started(session)

        analysis_ids_allele_ids = analysis_ids_allele_ids_base_query.join(
            genotype.Genotype.alleles,
            sample.Sample,
            sample.Analysis,
        ).filter(
            sample.Analysis.id.in_(workflow_analyses_not_started)
        ).all()

        # Now we have all the alleles, so what remains is to see which alleles are
        # filtered out, which have findings, which are normal and which are without alleleassessments
        # For performance, we first categorize the allele ids in isolation,
        # then connect them to the analyses afterwards
        all_allele_ids = [a[1] for a in analysis_ids_allele_ids]

        # Get a list of candidate genepanels per allele id
        allele_ids_genepanels = session.query(
            workflow.AnalysisInterpretation.genepanel_name,
            workflow.AnalysisInterpretation.genepanel_version,
            allele.Allele.id
        ).join(
            genotype.Genotype.alleles,
            sample.Sample,
            sample.Analysis
        ).filter(
            workflow.AnalysisInterpretation.analysis_id == sample.Analysis.id,
            allele.Allele.id.in_(all_allele_ids)
        ).all()

        # Make a dict of (gp_name, gp_version): [allele_ids] for use with AlleleFilter
        gp_allele_ids = defaultdict(list)
        for entry in allele_ids_genepanels:
            gp_allele_ids[(entry[0], entry[1])].append(entry[2])

        # Filter out alleles
        af = AlleleFilter(session, config)
        gp_nonfiltered_allele_ids = af.filter_alleles(gp_allele_ids)
        nonfiltered_allele_ids = set(itertools.chain.from_iterable([v['allele_ids'] for v in gp_nonfiltered_allele_ids.values()]))

        # Now we can start to check our analyses and categorize them
        # First, sort into {analysis_id: [allele_ids]}
        analysis_ids_allele_ids_map = defaultdict(set)
        for a in analysis_ids_allele_ids:
            analysis_ids_allele_ids_map[a[0]].add(a[1])

        # Load analysis data to insert into final response
        analyses_not_started = analyses_base_query.filter(
            sample.Analysis.id.in_(workflow_analyses_not_started),
        ).all()
<<<<<<< HEAD

        aschema = schemas.AnalysisSchema()
=======
        aschema = schemas.AnalysisFullSchema()
>>>>>>> c06e93f5
        analyses_not_started_serialized = aschema.dump(analyses_not_started, many=True).data

        final_analyses = {
            'with_findings': [],
            'without_findings': [],
            'missing_alleleassessments': []
        }

        # Next, compare the allele ids for each analysis and see which category they end up in
        # with regards to the categorized_allele_ids we created earlier.
        # Working with sets only for simplicity (& is intersection, < is subset)
        categorized_allele_ids = self._categorize_allele_ids_findings(session, nonfiltered_allele_ids)
        for analysis_id, analysis_allele_ids in analysis_ids_allele_ids_map.iteritems():
            analysis_nonfiltered_allele_ids = analysis_allele_ids & nonfiltered_allele_ids
            analysis_filtered_allele_ids = analysis_allele_ids - analysis_nonfiltered_allele_ids
            analysis = next(a for a in analyses_not_started_serialized if a['id'] == analysis_id)

            # One or more allele is missing alleleassessment
            if analysis_nonfiltered_allele_ids & categorized_allele_ids['missing_alleleassessments']:
                final_analyses['missing_alleleassessments'].append(analysis)
            # One or more allele has a finding
            elif analysis_nonfiltered_allele_ids & categorized_allele_ids['with_findings']:
                final_analyses['with_findings'].append(analysis)
            # All alleles are without findings
            # Special case: All alleles were filtered out. Treat as without_findings.
            elif ((analysis_nonfiltered_allele_ids and
                   analysis_nonfiltered_allele_ids <= categorized_allele_ids['without_findings']) or
                  analysis_allele_ids == analysis_filtered_allele_ids):
                final_analyses['without_findings'].append(analysis)
            # All possible cases should have been taken care of above
            else:
                raise ApiError("Allele was not categorized correctly. This may indicate a bug.")

        # Finally, add the rest of the categories and their analysis data
        other_categories = [
            ('marked_review', queries.workflow_analyses_marked_review(session)),
            ('ongoing', queries.workflow_analyses_ongoing(session)),
            ('finalized', queries.workflow_analyses_finalized(session))
        ]

        for key, subquery in other_categories:
            analyses = analyses_base_query.filter(
                sample.Analysis.id.in_(subquery),
            ).all()
            final_analyses[key] = aschema.dump(analyses, many=True).data

        return final_analyses

    @authenticate()
    def get(self, session, user=None):
<<<<<<< HEAD
        return self.get_categorized_analyses(session, user)
=======

        return self.get_categorized_analyses(session)


class OverviewUserStatsResource(LogRequestResource):

    @authenticate()
    def get(self, session, user=None):

        stats = dict()

        stats['analyses_cnt'] = session.query(sample.Analysis).join(
            workflow.AnalysisInterpretation
        ).filter(
            workflow.AnalysisInterpretation.user_id == user.id
        ).distinct().count()

        stats['alleles_cnt'] = session.query(allele.Allele).join(
            workflow.AlleleInterpretation
        ).filter(
            workflow.AlleleInterpretation.user_id == user.id
        ).distinct().count()

        return stats


class OverviewActivitiesResource(LogRequestResource):

    @staticmethod
    def _get_start_end_action_workflow(session, model, model_id_field, model_objs):
        """
        Fetches the start and end action for provided interpretation model.

        :param session: SQLAlchemy session
        :param model: Either workflow.AlleleInterpretation or workflow.AnalysisInterpretation
        :param model_id_field: Field name for the connected object id, e.g. 'allele_id' or 'analysis_id'
        :param model_objs: The interpretation objects for which to get the actions.
        :returns: dict of {id: (start_action, end_action)}
        """

        obj_ids = [getattr(obj, model_id_field) for obj in model_objs]

        # Get all objects and their current status, sorted ascending (oldest first)
        status_order = session.query(
            # e.g. workflow.AlleleInterpretation.allele_id
            getattr(model, model_id_field),
            model.id,
            model.status,
            model.date_created,
        ).filter(
            # e.g. workflow.AlleleInterpretation.allele_id.in_(...)
            getattr(model, model_id_field).in_(obj_ids)
        ).order_by(
            model.date_created
        ).all()

        status = dict()  # {id: (start_action, end_action)}
        for obj in model_objs:
            obj_wfs = [w for w in status_order if w[0] == getattr(obj, model_id_field)]
            is_first = obj_wfs[0][1] == obj.id  # Was sorted oldest first above

            # Get start action
            start_action = None
            if is_first:
                # If our object is the first in the list (i.e. oldest),
                # we must have started a new workflow
                start_action = 'started'
            else:
                # If not first, then we are either doing
                # or have done a review
                if obj.status == 'Ongoing':
                    start_action = 'started_review'
                else:
                    start_action = 'review'

            # Get end action
            end_action = None
            if obj.end_action == 'Mark review':
                end_action = 'marked_review'
            elif obj.end_action == 'Finalize':
                end_action = 'finalized'
            status[obj.id] = (start_action, end_action)

        return status

    @staticmethod
    def _get_latest_workflows(session, model, model_id_field, user, limit=20):
        """
        Fetches {limit} latest interpretations for provided model.

        :param session: SQLAlchemy session
        :param model: Either workflow.AlleleInterpretation or workflow.AnalysisInterpretation
        :param model_id_field: Field name for the connected object id, e.g. 'allele_id' or 'analysis_id'
        :param user: User model object
        :returns: Objects of type {model}
        """
        sq_wf_for_user = session.query(getattr(model, model_id_field)).filter(
            model.user == user
        ).subquery()

        wf_latest = session.query(model).filter(
            getattr(model, model_id_field).in_(sq_wf_for_user),
            model.status != 'Not started'
        ).order_by(model.date_created.desc()).limit(limit).all()
        return wf_latest

    @authenticate()
    def get(self, session, user=None):
        """
        Provides dashboard data for authenticated user.
        """

        # Get latest workflows where the user has been involved
        wf_allele_user = OverviewActivitiesResource._get_latest_workflows(
            session,
            workflow.AlleleInterpretation,
            'allele_id',
            user
        )

        wf_analysis_user = OverviewActivitiesResource._get_latest_workflows(
            session,
            workflow.AnalysisInterpretation,
            'analysis_id',
            user
        )

        # Create activity stream for user
        workflow_stream_objs = sorted(wf_allele_user + wf_analysis_user, key=lambda x: x.date_last_update, reverse=True)

        # Preload data
        stream_users = session.query(model_user.User).filter(
            model_user.User.id.in_([o.user_id for o in workflow_stream_objs])
        ).all()
        stream_users = schemas.UserSchema(strict=True).dump(stream_users, many=True).data

        genepanels = session.query(gene.Genepanel).filter(
            tuple_(gene.Genepanel.name, gene.Genepanel.version).in_([(o.genepanel_name, o.genepanel_version) for o in wf_allele_user])
        ).all()

        stream_alleles = session.query(allele.Allele).filter(
            allele.Allele.id.in_([o.allele_id for o in wf_allele_user])
        ).all()

        stream_analyses = session.query(sample.Analysis).filter(
            sample.Analysis.id.in_([o.analysis_id for o in wf_analysis_user])
        ).all()

        # Get start/end actions for each workflow type
        wf_allele_actions = OverviewActivitiesResource._get_start_end_action_workflow(
            session,
            workflow.AlleleInterpretation,
            'allele_id',
            wf_allele_user
        )

        wf_analysis_actions = OverviewActivitiesResource._get_start_end_action_workflow(
            session,
            workflow.AnalysisInterpretation,
            'analysis_id',
            wf_analysis_user
        )

        adl = AlleleDataLoader(session)
        workflow_stream = list()

        for obj in workflow_stream_objs:
            stream_obj = {
                'user': next(u for u in stream_users if u['id'] == obj.user_id),
                'date_last_update': obj.date_last_update.isoformat()
            }
            if isinstance(obj, workflow.AlleleInterpretation):
                stream_obj['start_action'], stream_obj['end_action'] = wf_allele_actions.get(obj.id)
                stream_obj_allele = next(a for a in stream_alleles if a.id == obj.allele_id)
                stream_obj_genepanel = next(gp for gp in genepanels if gp.name == obj.genepanel_name and gp.version == obj.genepanel_version)
                stream_obj['allele'] = adl.from_objs(
                    [stream_obj_allele],
                    genepanel=stream_obj_genepanel,
                    include_reference_assessments=False,
                    include_custom_annotation=False,
                    include_allele_report=False
                )[0]
                stream_obj['genepanel'] = {
                    'name': stream_obj_genepanel.name,
                    'version': stream_obj_genepanel.version
                }
            elif isinstance(obj, workflow.AnalysisInterpretation):
                stream_obj['start_action'], stream_obj['end_action'] = wf_analysis_actions.get(obj.id)
                stream_obj_analysis = next(a for a in stream_analyses if a.id == obj.analysis_id)
                stream_obj['analysis'] = schemas.AnalysisSchema(strict=True).dump(stream_obj_analysis).data

            workflow_stream.append(stream_obj)

        return workflow_stream
>>>>>>> c06e93f5
<|MERGE_RESOLUTION|>--- conflicted
+++ resolved
@@ -389,12 +389,7 @@
         analyses_not_started = analyses_base_query.filter(
             sample.Analysis.id.in_(workflow_analyses_not_started),
         ).all()
-<<<<<<< HEAD
-
-        aschema = schemas.AnalysisSchema()
-=======
         aschema = schemas.AnalysisFullSchema()
->>>>>>> c06e93f5
         analyses_not_started_serialized = aschema.dump(analyses_not_started, many=True).data
 
         final_analyses = {
@@ -445,11 +440,7 @@
 
     @authenticate()
     def get(self, session, user=None):
-<<<<<<< HEAD
         return self.get_categorized_analyses(session, user)
-=======
-
-        return self.get_categorized_analyses(session)
 
 
 class OverviewUserStatsResource(LogRequestResource):
@@ -642,4 +633,3 @@
             workflow_stream.append(stream_obj)
 
         return workflow_stream
->>>>>>> c06e93f5
