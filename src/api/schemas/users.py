from marshmallow import Schema, fields


class UserSchema(Schema):
    class Meta:
        fields = ('id',
                  'username',
                  'first_name',
                  'last_name',
<<<<<<< HEAD
                  'password',
                  'password_expiry')
=======
                  'full_name',
                  'abbrev_name')

    full_name = fields.Method('get_full_name')
    abbrev_name = fields.Method('get_abbreviated_name')

    def get_full_name(self, obj):
        return ' '.join([obj.first_name, obj.last_name])

    def get_abbreviated_name(self, obj):
        return u'{}. {}'.format(obj.first_name[:1], obj.last_name)
>>>>>>> 3551aada
<|MERGE_RESOLUTION|>--- conflicted
+++ resolved
@@ -7,12 +7,10 @@
                   'username',
                   'first_name',
                   'last_name',
-<<<<<<< HEAD
+                  'full_name',
+                  'abbrev_name',
                   'password',
                   'password_expiry')
-=======
-                  'full_name',
-                  'abbrev_name')
 
     full_name = fields.Method('get_full_name')
     abbrev_name = fields.Method('get_abbreviated_name')
@@ -21,5 +19,4 @@
         return ' '.join([obj.first_name, obj.last_name])
 
     def get_abbreviated_name(self, obj):
-        return u'{}. {}'.format(obj.first_name[:1], obj.last_name)
->>>>>>> 3551aada
+        return u'{}. {}'.format(obj.first_name[:1], obj.last_name)