--- conflicted
+++ resolved
@@ -37,19 +37,11 @@
                                   "last_exon": False,
                                   "comment": "a comment from the genepanel config"}}}
 GENEPANELS = [
-<<<<<<< HEAD
-    {
+    {   'config': config_hboc,
         'transcripts': '../testdata/clinicalGenePanels/HBOCUTV_v01/HBOCUTV_v01.transcripts.csv',
         'phenotypes': '../testdata/clinicalGenePanels/HBOCUTV_v01/HBOCUTV_v01.phenotypes.csv',
         'name': 'HBOCUTV',
         'version': 'v01'
-=======
-    {   'config': config_hboc,
-        'transcripts': '../testdata/clinicalGenePanels/HBOC_OUS_medGen_v00_b37/HBOC_OUS_medGen_v00_b37.transcripts.csv',
-        'phenotypes': '../testdata/clinicalGenePanels/HBOC_OUS_medGen_v00_b37/HBOC_OUS_medGen_v00_b37.phenotypes.csv',
-        'name': 'HBOC',
-        'version': 'v00'
->>>>>>> 22791adc
     },
     {
         'path': '../testdata/clinicalGenePanels/Bindevev_v02.transcripts.csv',
