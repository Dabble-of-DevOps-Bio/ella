#!/usr/bin/env python
"""varDB datamodel classes for entities that relate to samples."""

import datetime

from sqlalchemy import Column, Integer, String, DateTime, Enum
from sqlalchemy import ForeignKey
from sqlalchemy.orm import relationship
from sqlalchemy.schema import Index, ForeignKeyConstraint
from sqlalchemy.dialects.postgresql import JSONB

from vardb.datamodel import Base
from vardb.util.mutjson import JSONMutableDict


class Sample(Base):
    """Represents a sample (aka one sequencing run of 1 biological sample)

    Can represent samples from two types of technologies, Sanger and HTS.

    Note: there can be multiple samples with same name in database, and they might differ in genotypes.
    This happens when multiple analyses, using the same sample data in pipeline, is imported.
    They can have been run on different regions.
    """
    __tablename__ = "sample"

    id = Column(Integer, primary_key=True)
    identifier = Column(String(), nullable=False)
    analysis_id = Column(Integer, ForeignKey("analysis.id"), nullable=False)
    analysis = relationship('Analysis', backref='samples')
    sample_type = Column(Enum("HTS", "Sanger", name="sample_type"), nullable=False)
    deposit_date = Column(DateTime, nullable=False, default=datetime.datetime.now)
    sample_config = Column(JSONMutableDict.as_mutable(JSONB))  # includes capturekit and more

    __table_args__ = (Index("ix_sampleidentifier", "identifier"), )

    def __repr__(self):
        return "<Sample('%s', '%s')>" % (self.identifier, self.sample_type)


class Analysis(Base):
    """Represents a bioinformatical pipeline analysis

    An Analysis will have produced variant descriptions (e.g. VCF),
    that are an object for Interpretation.
    """
    __tablename__ = "analysis"

    id = Column(Integer, primary_key=True)
    name = Column(String(), nullable=False, unique=True)
    genepanel_name = Column(String)
    genepanel_version = Column(String)
    genepanel = relationship("Genepanel", uselist=False)
    deposit_date = Column("deposit_date", DateTime, nullable=False, default=datetime.datetime.now)
    analysis_config = Column(JSONMutableDict.as_mutable(JSONB))
    interpretations = relationship("AnalysisInterpretation", order_by="AnalysisInterpretation.id")
    properties = Column(JSONMutableDict.as_mutable(JSONB))  # Holds commments, tags etc
    priority = Column(Integer, nullable=False, default=1)
    __table_args__ = (ForeignKeyConstraint([genepanel_name, genepanel_version], ["genepanel.name", "genepanel.version"]),)

    def __repr__(self):
<<<<<<< HEAD
        return "<Analysis('%s, %s, %s')>" % (self.samples, self.genepanel_name, self.genepanel_version)


class Interpretation(Base):
    """Represents an Interpretation by a labengineer

    This corresponds to one interpretation 'round' of an analysis.
    The table stores both normal state and user-specific state for each round,
    while keeping a history of the state upon update.

    :note: The stateHistory column can potentially be heavy in extreme cases,
    so you can defer loading it when you don't need it.
    (TODO: defer by default?)
    """
    __tablename__ = "interpretation"

    id = Column(Integer, Sequence("id_interpretation_seq"), primary_key=True)
    analysis_id = Column(Integer, ForeignKey("analysis.id"), nullable=False)
    analysis = relationship("Analysis", uselist=False)
    user_state = Column("user_state", JSONMutableDict.as_mutable(JSONB), default={})
    user_id = Column(Integer, ForeignKey("user.id"))
    user = relationship("User", uselist=False, backref='interpretations')
    state = Column(JSONMutableDict.as_mutable(JSONB), default={})
    state_history = Column(JSONMutableDict.as_mutable(JSONB), default={})
    status = Column(Enum("Not started", "Ongoing", "Done", name="interpretation_status"),
                    default="Not started", nullable=False)
    date_last_update = Column(DateTime, nullable=False, default=datetime.datetime.now)

    def __repr__(self):
        return "<Interpretation('{}', '{}')>".format(str(self.analysis_id), self.status)


class AnnotationJob(Base):
    """
    Represents an annotation job submitted for annotation.

    This will be picked up by the annotation service polling thread, and sent to the annotation server.
    The feedback from the annotation server will be used to update the status and message-fields
    in the table.

    """
    __tablename__ = "annotationjob"

    id = Column(Integer, Sequence("id_job_seq"), primary_key=True)
    task_id = Column(String, default="")

    status = Column(Enum(
        "SUBMITTED",
        "RUNNING",
        "ANNOTATED",
        "CANCELLED",
        "DONE",
        "FAILED (SUBMISSION)",
        "FAILED (ANNOTATION)",
        "FAILED (DEPOSIT)",
        "FAILED (PROCESSING)",
        name="job_status"),
        default="SUBMITTED",
        nullable=False
    )
    status_history = Column(JSONMutableDict.as_mutable(JSONB), default={})
    mode = Column(Enum("Analysis", "Variants", name="mode"))
    vcf = Column(String, nullable=False)
    message = Column(String, default="")
    user_id = Column(Integer, ForeignKey("user.id"))
    user = relationship("User", uselist=False)
    date_submitted = Column(DateTime, nullable=False, default=datetime.datetime.now)
    date_last_update = Column(DateTime, nullable=False, default=datetime.datetime.now)

    properties = Column(JSONMutableDict.as_mutable(JSONB))

    """
    properties = dict(
        vcf="",
        error_message="",
        type="", # Analysis/Variants
        mode="",  # Append/Create
        genepanel="",
        analysis_name="",
        description="",
    )

    """

    def __repr__(self):
        return "<AnnotationJob('{}', '{}', '{}')".format(str(self.id), self.task_id, self.status)
=======
        return "<Analysis('%s, %s, %s')>" % (self.samples, self.genepanel_name, self.genepanel_version)
>>>>>>> e55992fa
<|MERGE_RESOLUTION|>--- conflicted
+++ resolved
@@ -59,7 +59,6 @@
     __table_args__ = (ForeignKeyConstraint([genepanel_name, genepanel_version], ["genepanel.name", "genepanel.version"]),)
 
     def __repr__(self):
-<<<<<<< HEAD
         return "<Analysis('%s, %s, %s')>" % (self.samples, self.genepanel_name, self.genepanel_version)
 
 
@@ -145,7 +144,4 @@
     """
 
     def __repr__(self):
-        return "<AnnotationJob('{}', '{}', '{}')".format(str(self.id), self.task_id, self.status)
-=======
-        return "<Analysis('%s, %s, %s')>" % (self.samples, self.genepanel_name, self.genepanel_version)
->>>>>>> e55992fa
+        return "<AnnotationJob('{}', '{}', '{}')".format(str(self.id), self.task_id, self.status)