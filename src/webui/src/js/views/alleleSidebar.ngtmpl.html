<nav class="sidebar">

  <h4 class="section-title">Unclassified variants</h4>

  <section class="id-unclassified enabled">
    <div class="nav-row" ng-class="{'active': vm.isSelected(allele_obj)}" ng-repeat="allele_obj in vm.alleles.unclassified.active track by allele_obj.allele.id" ng-click="vm.select(allele_obj)">
      <h4 class="variant" title="allele {{allele_obj.allele.id}}"><i class="id-gene">{{allele_obj.allele.annotation.filtered[0].symbol}}</i><span class="id-hgvsc">{{allele_obj.allele.annotation.filtered[0].HGVSc_short}}</span><b class="id-classification"></b></h4>
      <div class="tab"> </div>
    </div>
  </section>

  <section class="id-unclassified disabled">
    <div class="nav-row disabled" ng-class="{'active': vm.isSelected(allele_obj)}" ng-repeat="allele_obj in vm.alleles.unclassified.inactive track by allele_obj.allele.id">
      <h4 class="variant" title="allele {{allele_obj.allele.id}}"><i class="id-gene">{{allele_obj.allele.annotation.filtered[0].symbol}}</i><span class="id-hgvsc">{{allele_obj.allele.annotation.filtered[0].HGVSc_short}}</span><b class="id-classification"></b></h4>
      <div class="tab"> </div>
    </div>
  </section>

  <h4 class="section-title">Classified variants</h4>

  <section class="id-classified enabled">
<<<<<<< HEAD
      <div class="nav-row"
           ng-class="{'active': vm.isSelected(allele_obj) || vm.isToggled(allele_obj), 'toggled': vm.isToggled(allele_obj)}"
           ng-repeat="allele_obj in vm.alleles.classified.active track by allele_obj.allele.id"
           ng-click="vm.select(allele_obj)">
      <h4 class="variant" title="allele {{allele_obj.allele.id}}">
          <i class="id-gene">{{allele_obj.allele.annotation.filtered[0].SYMBOL}}</i>
          <span class="id-hgvsc">{{allele_obj.allele.annotation.filtered[0].HGVSc_short}}</span>
          <b class="id-classification">{{vm.getClassification(allele_obj.allele, allele_obj.alleleState)}}</b></h4>
      <div class="tab"
           ng-class="{'togglable': vm.isTogglable(allele_obj)}"
           title="{{vm.isTogglable(allele_obj) && vm.readOnly ? 'Not allowed (read-only)' : ''}}">
=======
    <div class="nav-row" ng-class="{'active': vm.isSelected(allele_obj) || vm.isToggled(allele_obj), 'toggled': vm.isToggled(allele_obj)}" ng-repeat="allele_obj in vm.alleles.classified.active track by allele_obj.allele.id" ng-click="vm.select(allele_obj)">
      <h4 class="variant" title="allele {{allele_obj.allele.id}}"><i class="id-gene">{{allele_obj.allele.annotation.filtered[0].symbol}}</i><span class="id-hgvsc">{{allele_obj.allele.annotation.filtered[0].HGVSc_short}}</span><b class="id-classification">{{vm.getClassification(allele_obj.allele, allele_obj.alleleState)}}</b></h4>
      <div class="tab" ng-class="{'togglable': vm.isTogglable(allele_obj)}">
>>>>>>> 09697900
        <div ng-if="vm.isTogglable(allele_obj)" class="added">
          <h5 ng-if="vm.isToggled(allele_obj)">-</h5>
          <h5 ng-if="! vm.isToggled(allele_obj)">+</h5>
        </div>
      </div>
    </div>
  </section>

  <section class="id-classified disabled">
<<<<<<< HEAD
      <div class="nav-row disabled"
           ng-class="{'active': vm.isSelected(allele_obj), 'toggled': vm.isToggled(allele_obj)}"
           ng-repeat="allele_obj in vm.alleles.classified.inactive track by allele_obj.allele.id">
          <h4 class="variant"
              title="allele {{allele_obj.allele.id}}">
              <i class="id-gene">{{allele_obj.allele.annotation.filtered[0].SYMBOL}}</i>
              <span class="id-hgvsc">{{allele_obj.allele.annotation.filtered[0].HGVSc_short}}</span>
              <b class="id-classification">
                  {{vm.getClassification(allele_obj.allele, allele_obj.alleleState)}}
              </b>
          </h4>
          <div class="tab"></div>
      </div>
=======
    <div class="nav-row disabled" ng-class="{'active': vm.isSelected(allele_obj), 'toggled': vm.isToggled(allele_obj)}" ng-repeat="allele_obj in vm.alleles.classified.inactive track by allele_obj.allele.id">
      <h4 class="variant" title="allele {{allele_obj.allele.id}}"><i class="id-gene">{{allele_obj.allele.annotation.filtered[0].symbol}}</i><span class="id-hgvsc">{{allele_obj.allele.annotation.filtered[0].HGVSc_short}}</span><b class="id-classification">{{vm.getClassification(allele_obj.allele, allele_obj.alleleState)}}</b></h4>
      <div class="tab"> </div>
    </div>
>>>>>>> 09697900
  </section>

</nav><|MERGE_RESOLUTION|>--- conflicted
+++ resolved
@@ -19,7 +19,6 @@
   <h4 class="section-title">Classified variants</h4>
 
   <section class="id-classified enabled">
-<<<<<<< HEAD
       <div class="nav-row"
            ng-class="{'active': vm.isSelected(allele_obj) || vm.isToggled(allele_obj), 'toggled': vm.isToggled(allele_obj)}"
            ng-repeat="allele_obj in vm.alleles.classified.active track by allele_obj.allele.id"
@@ -31,11 +30,6 @@
       <div class="tab"
            ng-class="{'togglable': vm.isTogglable(allele_obj)}"
            title="{{vm.isTogglable(allele_obj) && vm.readOnly ? 'Not allowed (read-only)' : ''}}">
-=======
-    <div class="nav-row" ng-class="{'active': vm.isSelected(allele_obj) || vm.isToggled(allele_obj), 'toggled': vm.isToggled(allele_obj)}" ng-repeat="allele_obj in vm.alleles.classified.active track by allele_obj.allele.id" ng-click="vm.select(allele_obj)">
-      <h4 class="variant" title="allele {{allele_obj.allele.id}}"><i class="id-gene">{{allele_obj.allele.annotation.filtered[0].symbol}}</i><span class="id-hgvsc">{{allele_obj.allele.annotation.filtered[0].HGVSc_short}}</span><b class="id-classification">{{vm.getClassification(allele_obj.allele, allele_obj.alleleState)}}</b></h4>
-      <div class="tab" ng-class="{'togglable': vm.isTogglable(allele_obj)}">
->>>>>>> 09697900
         <div ng-if="vm.isTogglable(allele_obj)" class="added">
           <h5 ng-if="vm.isToggled(allele_obj)">-</h5>
           <h5 ng-if="! vm.isToggled(allele_obj)">+</h5>
@@ -45,7 +39,6 @@
   </section>
 
   <section class="id-classified disabled">
-<<<<<<< HEAD
       <div class="nav-row disabled"
            ng-class="{'active': vm.isSelected(allele_obj), 'toggled': vm.isToggled(allele_obj)}"
            ng-repeat="allele_obj in vm.alleles.classified.inactive track by allele_obj.allele.id">
@@ -59,12 +52,6 @@
           </h4>
           <div class="tab"></div>
       </div>
-=======
-    <div class="nav-row disabled" ng-class="{'active': vm.isSelected(allele_obj), 'toggled': vm.isToggled(allele_obj)}" ng-repeat="allele_obj in vm.alleles.classified.inactive track by allele_obj.allele.id">
-      <h4 class="variant" title="allele {{allele_obj.allele.id}}"><i class="id-gene">{{allele_obj.allele.annotation.filtered[0].symbol}}</i><span class="id-hgvsc">{{allele_obj.allele.annotation.filtered[0].HGVSc_short}}</span><b class="id-classification">{{vm.getClassification(allele_obj.allele, allele_obj.alleleState)}}</b></h4>
-      <div class="tab"> </div>
-    </div>
->>>>>>> 09697900
   </section>
 
 </nav>