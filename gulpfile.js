var gulp = require('gulp'),
    uglify = require('gulp-uglify'),
    util = require('gulp-util'),
    minifyCss = require('gulp-minify-css'),
    flatten = require('gulp-flatten'),
    concat = require('gulp-concat'),
    babelify = require("babelify"),
    livereload = require('gulp-livereload'),
    wrapper = require('gulp-wrapper'),
    less = require('gulp-less'),
    sass = require('gulp-sass'),
    plumber = require('gulp-plumber'),
    source = require('vinyl-source-stream'),
    buffer = require('vinyl-buffer'),
    browserify = require('browserify'),
    notify = require('gulp-notify'),
    protractor = require('gulp-protractor').protractor,
    KarmaServer = require('karma').Server,
    __basedir = 'src/webui/dev/';

var production = !!util.env.production;

var onError = function(err) {
    console.error(err.message);
    notify.onError()(err);
    this.emit('end');
};
/*
 * Compile thirdparty javascript
 */
gulp.task('tp-js', function() {
    var sourcePaths = [
<<<<<<< HEAD
        //'./node_modules/babel-es6-polyfill/browser-polyfill.js',
        //'./node_modules/js-polyfills/es6.js',
        'src/webui/src/thirdparty/angular/1.4.0/angular.js',
        'src/webui/src/thirdparty/angular/1.4.0/angular-resource.js',
        'src/webui/src/thirdparty/angular/1.4.0/angular-animate.js',
        'src/webui/src/thirdparty/angular/1.4.0/angular-route.js',
        'src/webui/src/thirdparty/angular/1.4.0/angular-cookies.js',
        'src/webui/src/thirdparty/angularui-bootstrap/ui-bootstrap-tpls-1.1.0.min.js',
=======
        './node_modules/gulp-babel/node_modules/babel-core/browser-polyfill.js',
        'src/webui/src/thirdparty/angular/1.5.0-rc2/angular.js',
        'src/webui/src/thirdparty/angular/1.5.0-rc2/angular-resource.js',
        'src/webui/src/thirdparty/angular/1.5.0-rc2/angular-animate.js',
        'src/webui/src/thirdparty/angular/1.5.0-rc2/angular-route.js',
        'src/webui/src/thirdparty/angular/1.5.0-rc2/angular-cookies.js',
        'src/webui/src/thirdparty/angularui-bootstrap/ui-bootstrap-tpls-1.1.1.min.js',
>>>>>>> 2a6003ec
        'src/webui/src/thirdparty/ui-router/angular-ui-router.min.js',
        'src/webui/src/thirdparty/color-hash/color-hash.js',
        'src/webui/src/thirdparty/checklist-model/checklist-model.js',
        'src/webui/src/thirdparty/dalliance/release-0.13/dalliance-compiled.js',
        'src/webui/src/thirdparty/thenby/thenBy.min.js'
    ];

    return gulp.src(sourcePaths)
        .pipe(plumber())
        .pipe(concat('thirdparty.js'))
        .pipe(uglify())
        .pipe(gulp.dest(__basedir));
});

/*
 * Compile app javascript
 * Transpiles ES6 to ES5
 */
gulp.task('js', function() {
    return browserify('./src/webui/src/js/index.js', {debug: true})
        .transform(babelify.configure({
            //optional: ["es7.decorators"]
            presets: ["es2015", "stage-0"],
            plugins: ["babel-plugin-transform-decorators-legacy"]
        }))
        .bundle()
        .on('error', function(err) { console.error(err.message); this.emit('end'); })
        .pipe(plumber({
            errorHandler: onError
        }))
        .pipe(source('app.js'))
        .pipe(buffer())
        .pipe(gulp.dest(__basedir))
        .pipe(production ? util.noop() : livereload());
});

gulp.task('ngtmpl', function() {
    return gulp.src('**/*.ngtmpl.html')
        .pipe(plumber())
        .pipe(flatten())
        .pipe(gulp.dest(__basedir + 'ngtmpl/'))
        .pipe(production ? util.noop() : livereload());
});

gulp.task('index', function() {
    return gulp.src('src/webui/src/index.html')
        .pipe(plumber())
        .pipe(gulp.dest(__basedir));
});

// SASS
gulp.task('sass', function () {
    gulp.src('src/webui/src/sass/*.scss')
        .pipe(plumber())
        .pipe(sass().on('error', sass.logError))
        .pipe(concat('app.css'))
        .pipe(production ? minifyCss({compatibility: 'ie8'}) : util.noop())
        .pipe(gulp.dest(__dirname))
        .pipe(production ? util.noop() : livereload());
});

gulp.task('less', function () {
    gulp.src('src/webui/src/less/styles.less')
        .pipe(plumber())
        .pipe(less())
        .pipe(concat('base.css'))
        .pipe(production ? minifyCss({compatibility: 'ie8'}) : util.noop())
        .pipe(gulp.dest(__basedir))
        .pipe(production ? util.noop() : livereload());
});


/*
 * Copy required fonts
 */
gulp.task('fonts', function () {
    gulp.src(
        [
            'src/webui/src/thirdparty/fonts/*.woff2'
        ])
        .pipe(plumber())
        .pipe(gulp.dest(__basedir + 'fonts/'));
});

''
/**
 * Run end-2-end tests
 */

gulp.task('e2e', function(done) {
    var args = ['--baseUrl', 'http://172.16.250.128:5000', // our app running in docker. The IP will change!
                '--seleniumAddress', 'http://172.16.250.128:4444/wd/hub', // selenium server
    ];
    gulp.src(["./src/webui/tests/e2e/spec.js"])
        .pipe(protractor({
            configFile: "./src/webui/tests/protractor.conf.js",
            args: args
        }))
        .on('error', function(e) { throw e; });
});

/**
 * Run unit test once and exit
 */
gulp.task('unit', ['tp-js', 'js', 'ngtmpl'], function (done) {
    new KarmaServer({
	configFile: __dirname + '/src/webui/tests/karma.conf.js',
	singleRun: true,
    autoWatch: false

    }, function(karmaExitStatus) {
        if (karmaExitStatus) {
            process.exit(1);
        };
    }).start();
});

/**
 * Rerun unit tests as code change
 */

gulp.task('unit-auto', ['tp-js', 'js'], function (done) {
    new KarmaServer({
        configFile: __dirname + '/src/webui/tests/karma.conf.js',
        singleRun: false,
        autoWatch: true // karma watches files in 'files:' in karma.conf.js
    }, done).start();
});

gulp.task('watch', function() {
    livereload.listen();
    gulp.watch('src/webui/src/js/**/*.js', ['js']);
    gulp.watch('src/webui/src/sass/*.scss', ['sass']);
    gulp.watch('src/webui/src/less/**/*.less', ['less']);
    gulp.watch('src/webui/src/**/*.html', ['ngtmpl', 'index']);
});


gulp.task('build', ['index', 'tp-js', 'js', 'ngtmpl', 'fonts', 'sass', 'less']);

gulp.task('default', ['build', 'watch']);<|MERGE_RESOLUTION|>--- conflicted
+++ resolved
@@ -30,24 +30,15 @@
  */
 gulp.task('tp-js', function() {
     var sourcePaths = [
-<<<<<<< HEAD
         //'./node_modules/babel-es6-polyfill/browser-polyfill.js',
         //'./node_modules/js-polyfills/es6.js',
-        'src/webui/src/thirdparty/angular/1.4.0/angular.js',
-        'src/webui/src/thirdparty/angular/1.4.0/angular-resource.js',
-        'src/webui/src/thirdparty/angular/1.4.0/angular-animate.js',
-        'src/webui/src/thirdparty/angular/1.4.0/angular-route.js',
-        'src/webui/src/thirdparty/angular/1.4.0/angular-cookies.js',
-        'src/webui/src/thirdparty/angularui-bootstrap/ui-bootstrap-tpls-1.1.0.min.js',
-=======
-        './node_modules/gulp-babel/node_modules/babel-core/browser-polyfill.js',
+        //'./node_modules/gulp-babel/node_modules/babel-core/browser-polyfill.js',
         'src/webui/src/thirdparty/angular/1.5.0-rc2/angular.js',
         'src/webui/src/thirdparty/angular/1.5.0-rc2/angular-resource.js',
         'src/webui/src/thirdparty/angular/1.5.0-rc2/angular-animate.js',
         'src/webui/src/thirdparty/angular/1.5.0-rc2/angular-route.js',
         'src/webui/src/thirdparty/angular/1.5.0-rc2/angular-cookies.js',
         'src/webui/src/thirdparty/angularui-bootstrap/ui-bootstrap-tpls-1.1.1.min.js',
->>>>>>> 2a6003ec
         'src/webui/src/thirdparty/ui-router/angular-ui-router.min.js',
         'src/webui/src/thirdparty/color-hash/color-hash.js',
         'src/webui/src/thirdparty/checklist-model/checklist-model.js',
