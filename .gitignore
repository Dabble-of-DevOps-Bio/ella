<<<<<<< HEAD
*.log
*.pot
*.pyc
*~
local_settings.py
=======
*.pyc
*.pyo
>>>>>>> 2317a276

# Packages
*.egg
*.egg-info
dist
build
eggs
parts
var
sdist
develop-eggs
.installed.cfg

# Installer logs
pip-log.txt

# Unit test / coverage reports
.coverage
.tox

#Translations
*.mo

#Mr Developer
.mr.developer.cfg


#Mac OSX
.DS_Store

#pictures
*.png

#pydev
*.project
*.pydevproject

#BAM
*.bam
*.bai
*.BAM

#Eclipse
*.prefs

#R
.Rhistory<|MERGE_RESOLUTION|>--- conflicted
+++ resolved
@@ -1,13 +1,8 @@
-<<<<<<< HEAD
 *.log
 *.pot
 *.pyc
 *~
 local_settings.py
-=======
-*.pyc
-*.pyo
->>>>>>> 2317a276
 
 # Packages
 *.egg
